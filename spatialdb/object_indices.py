--- conflicted
+++ resolved
@@ -137,7 +137,7 @@
                     ExpressionAttributeNames={'#cuboidset': 'cuboid-set'},
                     ExpressionAttributeValues={':objkey': {'SS': [obj_key]}},
                     ReturnConsumedCapacity='NONE')
-<<<<<<< HEAD
+
                 if response['ResponseMetadata']['HTTPStatusCode'] != 200:
                     raise SpdbError(
                         "Error updating {} in id index table in DynamoDB.".format(channel_id_key),
@@ -189,7 +189,6 @@
                 ErrorCodes.OBJECT_STORE_ERROR)
 
         return response['Item']['cuboid-set']['SS']
-=======
 
     def reserve_ids(self, resource, num_ids, version=0):
         """Method to reserve a block of ids for a given channel at a version.
@@ -251,5 +250,4 @@
             raise SpdbError('Reserve ID Fail', 'Failed to reserve the requested ID block within 10 seconds',
                             ErrorCodes.SPDB_ERROR)
 
-        return start_id
->>>>>>> 3aa2d65b
+        return start_id