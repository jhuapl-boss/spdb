--- conflicted
+++ resolved
@@ -20,11 +20,7 @@
 import numpy as np
 from .error import SpdbError, ErrorCodes
 from .region import Region
-<<<<<<< HEAD
-from random import randrange
-=======
-from random import randint
->>>>>>> 9b1548a2
+from random import randrange, randint
 from spdb.c_lib.ndlib import XYZMorton
 import traceback
 
@@ -32,7 +28,6 @@
 
 import boto3
 
-<<<<<<< HEAD
 # Note there are additional imports at the bottom of the file.
 
 """
@@ -45,14 +40,13 @@
 the smaller range.
 """
 LOOKUP_KEY_MAX_N = 100
-=======
+
 """
 Max integer suffix appended to ingest-id attribute in the DynamoDB s3 index
 table.  This attribute is the key of the ingest-id-index.  This GSI is used
 during deletion of a channel.
 """
 INGEST_ID_MAX_N = 100
->>>>>>> 9b1548a2
 
 class ObjectStore(metaclass=ABCMeta):
     def __init__(self, object_store_conf):
@@ -295,9 +289,6 @@
                         resolution=resolution, time_sample=time_sample, morton_id=morton_id, is_iso=is_iso)
 
     @staticmethod
-<<<<<<< HEAD
-    def generate_object_key(resource, resolution, time_sample, morton_id, iso=False):
-=======
     def get_ingest_id_hash(coll_id, exp_id, chan_id, res, job_id, i):
         """
         Generate the key used to represent a particular ingest job.  This should
@@ -317,8 +308,8 @@
         key = '{}&{}&{}&{}&{}#{}'.format(coll_id, exp_id, chan_id, res, job_id, i) 
         return key
 
-    def generate_object_key(self, resource, resolution, time_sample, morton_id, iso=False):
->>>>>>> 9b1548a2
+    @staticmethod
+    def generate_object_key(resource, resolution, time_sample, morton_id, iso=False):
         """Generate Key for an object stored in the S3 cuboid bucket
 
             hash&{lookup_key}&resolution&time_sample&morton_id
@@ -427,35 +418,24 @@
         # Get lookup key and resolution from object key
         parts = self.get_object_key_parts(object_key)
 
-<<<<<<< HEAD
-        # range key is exp&ch&res&task
-        ingest_job_range = "{}&{}&{}&{}".format(parts.experiment_id, parts.channel_id, parts.resolution, ingest_job)
-
         # Partial lookup key stored so we can use a Dynamo query to find all cuboids
         # tha belong to a channel.
         lookup_key = self.generate_lookup_key(
             parts.collection_id, parts.experiment_id, parts.channel_id,
             parts.resolution)
 
-=======
->>>>>>> 9b1548a2
         try:
             dynamodb.put_item(
                 TableName=self.config['s3_index_table'],
                 Item={
                     'object-key': {'S': object_key},
                       'version-node': {'N': "{}".format(version)},
-<<<<<<< HEAD
-                      'ingest-job-hash': {'S': "{}".format(parts.collection_id)},
-                      'ingest-job-range': {'S': ingest_job_range},
-                      'lookup-key': {'S': lookup_key}
-                },
-=======
                       'ingest-id-hash': {'S': AWSObjectStore.get_ingest_id_hash(
                           parts.collection_id, parts.experiment_id,
                           parts.channel_id, parts.resolution,
-                          ingest_job, randint(0, INGEST_ID_MAX_N))}},
->>>>>>> 9b1548a2
+                          ingest_job, randint(0, INGEST_ID_MAX_N))},
+                      'lookup-key': {'S': lookup_key}
+                      },
                 ReturnConsumedCapacity='NONE',
                 ReturnItemCollectionMetrics='NONE'
             )
