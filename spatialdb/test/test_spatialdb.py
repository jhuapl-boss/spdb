--- conflicted
+++ resolved
@@ -92,13 +92,8 @@
     def test_get_cubes_no_time_single(self):
         """Test the get_cubes method - no time - single"""
         # Generate random data
-<<<<<<< HEAD
-        cube1 = Cube.create_cube(self.resource, CUBOIDSIZE[0])
-        cube1.data = np.random.randint(0, 254, (1, 16, 128, 128))
-=======
         cube1 = Cube.create_cube(self.resource, [self.x_dim, self.y_dim, self.z_dim])
         cube1.data = np.random.randint(0, 254, (1, self.z_dim, self.y_dim, self.x_dim))
->>>>>>> 21dbd16e
         cube1.morton_id = 32
 
         db = SpatialDB(self.kvio_config, self.state_config, self.object_store_config)
@@ -113,16 +108,6 @@
     def test_get_cubes_no_time_multiple(self):
         """Test the get_cubes method - no time - multiple cubes"""
         # Generate random data
-<<<<<<< HEAD
-        cube1 = Cube.create_cube(self.resource, CUBOIDSIZE[0])
-        cube1.data = np.random.randint(0, 254, (1, 16, 128, 128))
-        cube1.morton_id = 32
-        cube2 = Cube.create_cube(self.resource, CUBOIDSIZE[0])
-        cube2.data = np.random.randint(0, 254, (1, 16, 128, 128))
-        cube2.morton_id = 33
-        cube3 = Cube.create_cube(self.resource, CUBOIDSIZE[0])
-        cube3.data = np.random.randint(0, 254, (1, 16, 128, 128))
-=======
 
         cube1 = Cube.create_cube(self.resource, [self.x_dim, self.y_dim, self.z_dim])
         cube1.data = np.random.randint(0, 254, (1, self.z_dim, self.y_dim, self.x_dim))
@@ -132,7 +117,6 @@
         cube2.morton_id = 33
         cube3 = Cube.create_cube(self.resource, [self.x_dim, self.y_dim, self.z_dim])
         cube3.data = np.random.randint(0, 254, (1, self.z_dim, self.y_dim, self.x_dim))
->>>>>>> 21dbd16e
         cube3.morton_id = 36
 
         db = SpatialDB(self.kvio_config, self.state_config, self.object_store_config)
@@ -151,13 +135,8 @@
     def test_get_cubes_time_single(self):
         """Test the get_cubes method - time - single"""
         # Generate random data
-<<<<<<< HEAD
-        cube1 = Cube.create_cube(self.resource, CUBOIDSIZE[0], [0, 4])
-        cube1.data = np.random.randint(0, 254, (4, 16, 128, 128))
-=======
         cube1 = Cube.create_cube(self.resource, [self.x_dim, self.y_dim, self.z_dim], [0, 4])
         cube1.data = np.random.randint(0, 254, (4, self.z_dim, self.y_dim, self.x_dim))
->>>>>>> 21dbd16e
         cube1.morton_id = 32
 
         db = SpatialDB(self.kvio_config, self.state_config, self.object_store_config)
@@ -172,16 +151,6 @@
     def test_get_cubes_time_multiple(self):
         """Test the get_cubes method - time - multiple"""
         # Generate random data
-<<<<<<< HEAD
-        cube1 = Cube.create_cube(self.resource, CUBOIDSIZE[0], [0, 4])
-        cube1.data = np.random.randint(0, 254, (4, 16, 128, 128))
-        cube1.morton_id = 32
-        cube2 = Cube.create_cube(self.resource, CUBOIDSIZE[0], [0, 4])
-        cube2.data = np.random.randint(0, 254, (4, 16, 128, 128))
-        cube2.morton_id = 33
-        cube3 = Cube.create_cube(self.resource, CUBOIDSIZE[0], [1, 5])
-        cube3.data = np.random.randint(0, 254, (4, 16, 128, 128))
-=======
         cube1 = Cube.create_cube(self.resource, [self.x_dim, self.y_dim, self.z_dim], [0, 4])
         cube1.data = np.random.randint(0, 254, (4, self.z_dim, self.y_dim, self.x_dim))
         cube1.morton_id = 32
@@ -190,7 +159,6 @@
         cube2.morton_id = 33
         cube3 = Cube.create_cube(self.resource, [self.x_dim, self.y_dim, self.z_dim], [1, 5])
         cube3.data = np.random.randint(0, 254, (4, self.z_dim, self.y_dim, self.x_dim))
->>>>>>> 21dbd16e
         cube3.morton_id = 36
 
         db = SpatialDB(self.kvio_config, self.state_config, self.object_store_config)
@@ -210,24 +178,15 @@
         """Test the get_cubes method - no time - single"""
         db = SpatialDB(self.kvio_config, self.state_config, self.object_store_config)
 
-<<<<<<< HEAD
-        cube = db.cutout(self.resource, (7, 88, 243), CUBOIDSIZE[0], 0)
-=======
         cube = db.cutout(self.resource, (7, 88, 243), (self.x_dim, self.y_dim, self.z_dim), 0)
->>>>>>> 21dbd16e
 
         np.testing.assert_array_equal(np.sum(cube.data), 0)
 
     def test_cutout_no_time_single_aligned_hit(self):
         """Test the get_cubes method - no time - single"""
         # Generate random data
-<<<<<<< HEAD
-        cube1 = Cube.create_cube(self.resource, CUBOIDSIZE[0])
-        cube1.data = np.random.randint(0, 254, (1, 16, 128, 128))
-=======
         cube1 = Cube.create_cube(self.resource, [self.x_dim, self.y_dim, self.z_dim])
         cube1.data = np.random.randint(0, 254, (1, self.z_dim, self.y_dim, self.x_dim))
->>>>>>> 21dbd16e
         cube1.morton_id = 0
 
         db = SpatialDB(self.kvio_config, self.state_config, self.object_store_config)
@@ -242,13 +201,8 @@
     def test_cutout_no_time_single_aligned_miss(self):
         """Test the get_cubes method - no time - single"""
         # Generate random data
-<<<<<<< HEAD
-        cube1 = Cube.create_cube(self.resource, CUBOIDSIZE[0])
-        cube1.data = np.random.randint(0, 254, (1, 16, 512, 512))
-=======
         cube1 = Cube.create_cube(self.resource, [self.x_dim, self.y_dim, self.z_dim])
         cube1.data = np.random.randint(0, 254, (1, self.z_dim, self.y_dim, self.x_dim))
->>>>>>> 21dbd16e
         cube1.morton_id = 0
 
         db = SpatialDB(self.kvio_config, self.state_config, self.object_store_config)
@@ -256,11 +210,7 @@
         # populate dummy data
         self.write_test_cube(db, self.resource, 0, cube1, cache=False, s3=True)
 
-<<<<<<< HEAD
-        cube2 = db.cutout(self.resource, (0, 0, 0), (512, 512, 16), 0)
-=======
         cube2 = db.cutout(self.resource, (0, 0, 0), (self.x_dim, self.y_dim, self.z_dim), 0)
->>>>>>> 21dbd16e
 
         np.testing.assert_array_equal(cube1.data, cube2.data)
 
@@ -358,4 +308,4 @@
         return len(spdb.kvio.cache_client.redis)
 
     def get_num_status_keys(self, spdb):
-        return len(spdb.kvio.status_client.redis)
+        return len(spdb.kvio.status_client.redis)