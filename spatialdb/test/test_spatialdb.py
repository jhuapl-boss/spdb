--- conflicted
+++ resolved
@@ -171,7 +171,7 @@
         np.testing.assert_array_equal(cube1.data, cube_read[0].data)
         np.testing.assert_array_equal(cube2.data, cube_read[1].data)
 
-    def test_get_cubes_missing_time_step(self):
+    def test_get_cubes_missing_time_step(self, fake_get_region):
         """Test get_cubes() when not supplying keys for all time steps in a 
         time range.
         """
@@ -215,11 +215,7 @@
 
         np.testing.assert_array_equal(np.sum(cube.data), 0)
 
-<<<<<<< HEAD
-    def test_cutout_no_time_single_aligned_zero_no_cache(self, fake_get_region):
-=======
-    def test_cutout_no_time_single_aligned_zero_access_mode_no_cache(self):
->>>>>>> 9b1548a2
+    def test_cutout_no_time_single_aligned_zero_access_mode_no_cache(self, fake_get_region):
         """Test the get_cubes method - no time - single - bypass cache"""
         db = SpatialDB(self.kvio_config, self.state_config, self.object_store_config)
 
@@ -227,10 +223,7 @@
 
         np.testing.assert_array_equal(np.sum(cube.data), 0)
 
-<<<<<<< HEAD
-    def test_cutout_no_time_single_aligned_hit(self, fake_get_region):
-=======
-    def test_cutout_no_time_single_aligned_zero_access_mode_raw(self):
+    def test_cutout_no_time_single_aligned_zero_access_mode_raw(self, fake_get_region):
         """Test the get_cubes method - no time - single - bypass cache and bypass dirty key check"""
         db = SpatialDB(self.kvio_config, self.state_config, self.object_store_config)
 
@@ -238,7 +231,7 @@
 
         np.testing.assert_array_equal(np.sum(cube.data), 0)
 
-    def test_cutout_no_time_single_aligned_zero_access_mode_cache(self):
+    def test_cutout_no_time_single_aligned_zero_access_mode_cache(self, fake_get_region):
         """Test the get_cubes method - no time - single - DO NOT bypass cache"""
         db = SpatialDB(self.kvio_config, self.state_config, self.object_store_config)
 
@@ -246,15 +239,14 @@
 
         np.testing.assert_array_equal(np.sum(cube.data), 0)
 
-    def test_cutout_no_time_single_aligned_zero_access_mode_invalid(self):
+    def test_cutout_no_time_single_aligned_zero_access_mode_invalid(self, fake_get_region):
         """Test the get_cubes method - no time - single - Raise error due to invalid access_mode"""
         db = SpatialDB(self.kvio_config, self.state_config, self.object_store_config)
 
         with self.assertRaises(SpdbError):
             db.cutout(self.resource, (7, 88, 243), (self.x_dim, self.y_dim, self.z_dim), 0, access_mode="wrong")
 
-    def test_cutout_no_time_single_aligned_hit(self):
->>>>>>> 9b1548a2
+    def test_cutout_no_time_single_aligned_hit(self, fake_get_region):
         """Test the get_cubes method - no time - single"""
         # Generate random data
         cube1 = Cube.create_cube(self.resource, [self.x_dim, self.y_dim, self.z_dim])
@@ -299,7 +291,7 @@
         with self.assertRaises(SpdbError):
             db.write_cuboid(self.resource, (0, 0, 0), 5, cube1.data, time_sample_start=0)
 
-    def test_mark_missing_time_steps_none(self):
+    def test_mark_missing_time_steps_none(self, fake_get_region):
         samples = [0, 1, 2, 3, 4, 5, 6]
 
         db = SpatialDB(self.kvio_config, self.state_config, self.object_store_config)
@@ -308,7 +300,7 @@
 
         self.assertEqual([], actual)
 
-    def test_mark_missing_time_steps(self):
+    def test_mark_missing_time_steps(self, fake_get_region):
         samples = [0, 1, 3, 5, 6, 7]
 
         db = SpatialDB(self.kvio_config, self.state_config, self.object_store_config)
