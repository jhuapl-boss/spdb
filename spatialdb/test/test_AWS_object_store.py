# Copyright 2016 The Johns Hopkins University Applied Physics Laboratory
# 
# Licensed under the Apache License, Version 2.0 (the "License");
# you may not use this file except in compliance with the License.
# You may obtain a copy of the License at
# 
#    http://www.apache.org/licenses/LICENSE-2.0
# 
# Unless required by applicable law or agreed to in writing, software
# distributed under the License is distributed on an "AS IS" BASIS,
# WITHOUT WARRANTIES OR CONDITIONS OF ANY KIND, either express or implied.
# See the License for the specific language governing permissions and
# limitations under the License.

import unittest
from unittest.mock import patch

from spdb.project import BossResourceBasic
from spdb.spatialdb import AWSObjectStore
from spdb.spatialdb import Region

from bossutils import configuration

from spdb.spatialdb.test.setup import SetupTests

import boto3
<<<<<<< HEAD
from unittest.mock import patch
=======
#from bossutils.aws import get_region
>>>>>>> b7fd56bc


@patch('spdb.spatialdb.object.get_region', autospec=True, return_value='us-east-1')
class AWSObjectStoreTestMixin(object):

    def test_object_key_chunks(self, fake_get_region):
        """Test method to return object keys in chunks"""
        keys = ['1', '2', '3', '4', '5', '6', '7']
        expected = [['1', '2', '3'],
                    ['4', '5', '6'],
                    ['7']]

        for cnt, chunk in enumerate(AWSObjectStore.object_key_chunks(keys, 3)):
            assert chunk == expected[cnt]

    def test_generate_object_keys(self, fake_get_region):
        """Test to create object keys"""
        os = AWSObjectStore(self.object_store_config)
        object_keys = os.generate_object_key(self.resource, 0, 2, 56)

        assert object_keys == '631424bf68302b683a0be521101c192b&4&3&2&0&2&56'

    def test_get_object_keys(self, fake_get_region):
        os = AWSObjectStore(self.object_store_config)
        cuboid_bounds = Region.Cuboids(range(2, 3), range(2, 3), range(2, 3))
        resolution = 0

        expected = ['631424bf68302b683a0be521101c192b&4&3&2&0&2&56']
        actual = os._get_object_keys(
            self.resource, resolution, cuboid_bounds, t_range=[2, 3])

        assert expected == actual


    def test_cached_cuboid_to_object_keys(self, fake_get_region):
        """Test to check key conversion from cached cuboid to object"""

        cached_cuboid_keys = ["CACHED-CUBOID&1&1&1&0&0&12", "CACHED-CUBOID&1&1&1&0&0&13"]

        os = AWSObjectStore(self.object_store_config)
        object_keys = os.cached_cuboid_to_object_keys(cached_cuboid_keys)

        assert len(object_keys) == 2
        assert object_keys[0] == '6b5ebb14395dec6cd9d7edaa1fbcd748&1&1&1&0&0&12'
        assert object_keys[1] == '592ed5f40528bb16bce769fed5b2e9c6&1&1&1&0&0&13'

    def test_cached_cuboid_to_object_keys_str(self, fake_get_region):
        """Test to check key conversion from cached cuboid to object"""

        cached_cuboid_keys = "CACHED-CUBOID&1&1&1&0&0&12"

        os = AWSObjectStore(self.object_store_config)
        object_keys = os.cached_cuboid_to_object_keys(cached_cuboid_keys)

        assert len(object_keys) == 1
        assert object_keys[0] == '6b5ebb14395dec6cd9d7edaa1fbcd748&1&1&1&0&0&12'

    def test_write_cuboid_to_object_keys(self, fake_get_region):
        """Test to check key conversion from cached cuboid to object"""

        write_cuboid_keys = ["WRITE-CUBOID&1&1&1&0&0&12&SDFJlskDJasdfniasdf",
                             "WRITE-CUBOID&1&1&1&0&0&13&KJHDLFHjsdhfshdfhsdfdsf"]

        os = AWSObjectStore(self.object_store_config)
        object_keys = os.write_cuboid_to_object_keys(write_cuboid_keys)

        assert len(object_keys) == 2
        assert object_keys[0] == '6b5ebb14395dec6cd9d7edaa1fbcd748&1&1&1&0&0&12'
        assert object_keys[1] == '592ed5f40528bb16bce769fed5b2e9c6&1&1&1&0&0&13'

    def test_write_cuboid_to_object_atr(self, fake_get_region):
        """Test to check key conversion from cached cuboid to object when a string instead of a list is passed"""

        write_cuboid_keys = "WRITE-CUBOID&1&1&1&0&0&12&SDFJlskDJasdfniasdf"

        os = AWSObjectStore(self.object_store_config)
        object_keys = os.write_cuboid_to_object_keys(write_cuboid_keys)

        assert len(object_keys) == 1
        assert object_keys[0] == '6b5ebb14395dec6cd9d7edaa1fbcd748&1&1&1&0&0&12'

    def test_object_to_cached_cuboid_keys(self, fake_get_region):
        """Test to check key conversion from cached cuboid to object"""

        object_keys = ['a4931d58076dc47773957809380f206e4228517c9fa6daed536043782024e480&1&1&1&0&0&12',
                       'f2b449f7e247c8aec6ecf754388a65ee6ea9dc245cd5ef149aebb2e0d20b4251&1&1&1&0&0&13']

        os = AWSObjectStore(self.object_store_config)
        cached_cuboid_keys = os.object_to_cached_cuboid_keys(object_keys)

    def test_object_to_cached_cuboid_keys_str(self, fake_get_region):
        """Test to check key conversion from cached cuboid to object when a string instead of a list is passed"""

        object_keys = 'a4931d58076dc47773957809380f206e4228517c9fa6daed536043782024e480&1&1&1&0&0&12'

        os = AWSObjectStore(self.object_store_config)
        cached_cuboid_keys = os.object_to_cached_cuboid_keys(object_keys)

        assert len(cached_cuboid_keys) == 1
        assert cached_cuboid_keys[0] == "CACHED-CUBOID&1&1&1&0&0&12"

    def test_add_cuboid_to_index(self, fake_get_region):
        """Test method to compute final object key and add to S3"""
        dummy_key = "SLDKFJDSHG&1&1&1&0&0&12"
        os = AWSObjectStore(self.object_store_config)
        os.add_cuboid_to_index(dummy_key)

        # Get item
<<<<<<< HEAD
        dynamodb = boto3.client('dynamodb', region_name='us-east-1')
=======
        dynamodb = boto3.client('dynamodb', region_name=fake_get_region())
>>>>>>> b7fd56bc
        response = dynamodb.get_item(
            TableName=self.object_store_config['s3_index_table'],
            Key={'object-key': {'S': dummy_key},
                 'version-node': {'N': "0"}},
            ReturnConsumedCapacity='NONE'
        )

        assert response['Item']['object-key']['S'] == dummy_key
        assert response['Item']['version-node']['N'] == "0"
        assert response['Item']['ingest-job-hash']['S'] == '1'
        assert response['Item']['ingest-job-range']['S'] == '1&1&0&0'
        assert response['Item']['lookup-key']['S'] == '1&1&1&0'

    def test_cuboids_exist(self, fake_get_region):
        """Test method for checking if cuboids exist in S3 index"""
        os = AWSObjectStore(self.object_store_config)

        expected_keys = ["CACHED-CUBOID&1&1&1&0&0&12", "CACHED-CUBOID&1&1&1&0&0&13", "CACHED-CUBOID&1&1&1&0&0&14"]
        test_keys = ["CACHED-CUBOID&1&1&1&0&0&100", "CACHED-CUBOID&1&1&1&0&0&13", "CACHED-CUBOID&1&1&1&0&0&14",
                     "CACHED-CUBOID&1&1&1&0&0&15"]

        expected_object_keys = os.cached_cuboid_to_object_keys(expected_keys)

        # Populate table
        for k in expected_object_keys:
            os.add_cuboid_to_index(k)

        # Check for keys
        exist_keys, missing_keys = os.cuboids_exist(test_keys)

        assert exist_keys == [1, 2]
        assert missing_keys == [0, 3]

    def test_cuboids_exist_with_cache_miss(self, fake_get_region):
        """Test method for checking if cuboids exist in S3 index while supporting
        the cache miss key index parameter"""
        os = AWSObjectStore(self.object_store_config)

        expected_keys = ["CACHED-CUBOID&1&1&1&0&0&12", "CACHED-CUBOID&1&1&1&0&0&13", "CACHED-CUBOID&1&1&1&0&0&14"]
        test_keys = ["CACHED-CUBOID&1&1&1&0&0&100", "CACHED-CUBOID&1&1&1&0&0&13", "CACHED-CUBOID&1&1&1&0&0&14",
                     "CACHED-CUBOID&1&1&1&0&0&15"]

        expected_object_keys = os.cached_cuboid_to_object_keys(expected_keys)

        # Populate table
        for k in expected_object_keys:
            os.add_cuboid_to_index(k)

        # Check for keys
        exist_keys, missing_keys = os.cuboids_exist(test_keys, [1, 2])

        assert exist_keys == [1, 2]
        assert missing_keys == []

    def test_put_get_single_object(self, fake_get_region):
        """Method to test putting and getting objects to and from S3"""
        os = AWSObjectStore(self.object_store_config)

        cached_cuboid_keys = ["CACHED-CUBOID&1&1&1&0&0&12"]
        fake_data = [b"aaaadddffffaadddfffaadddfff"]

        object_keys = os.cached_cuboid_to_object_keys(cached_cuboid_keys)

        os.put_objects(object_keys, fake_data)

        returned_data = os.get_single_object(object_keys[0])
        assert fake_data[0] == returned_data

    def test_put_get_objects_syncronous(self, fake_get_region):
        """Method to test putting and getting objects to and from S3"""
        os = AWSObjectStore(self.object_store_config)

        cached_cuboid_keys = ["CACHED-CUBOID&1&1&1&0&0&12", "CACHED-CUBOID&1&1&1&0&0&13"]
        fake_data = [b"aaaadddffffaadddfffaadddfff", b"fffddaaffddffdfffaaa"]

        object_keys = os.cached_cuboid_to_object_keys(cached_cuboid_keys)

        os.put_objects(object_keys, fake_data)

        returned_data = os.get_objects(object_keys)
        for rdata, sdata in zip(returned_data, fake_data):
            assert rdata == sdata

    def test_get_object_key_parts(self, fake_get_region):
        """Test to get an object key parts"""
        os = AWSObjectStore(self.object_store_config)
        object_key = os.generate_object_key(self.resource, 0, 2, 56)

        parts = os.get_object_key_parts(object_key)

        self.assertEqual(object_key, '631424bf68302b683a0be521101c192b&4&3&2&0&2&56')
        self.assertEqual(parts.hash, "631424bf68302b683a0be521101c192b")
        self.assertEqual(parts.collection_id, "4")
        self.assertEqual(parts.experiment_id, "3")
        self.assertEqual(parts.channel_id, "2")
        self.assertEqual(parts.resolution, "0")
        self.assertEqual(parts.time_sample, "2")
        self.assertEqual(parts.morton_id, "56")
        self.assertEqual(parts.is_iso, False)

    def test_generate_object_keys_iso_anisotropic_below_fork(self, fake_get_region):
        """Test to create object key when asking for isotropic data, in an anisotropic channel, below the iso fork"""
        os = AWSObjectStore(self.object_store_config)
        object_keys = os.generate_object_key(self.resource, 0, 2, 56, iso=True)

        assert object_keys == '631424bf68302b683a0be521101c192b&4&3&2&0&2&56'

    def test_generate_object_keys_iso_anisotropic_above_fork(self, fake_get_region):
        """Test to create object key when asking for isotropic data, in an anisotropic channel, above the iso fork"""
        os = AWSObjectStore(self.object_store_config)
        object_keys = os.generate_object_key(self.resource, 3, 2, 56, iso=True)
        assert object_keys == 'cf934dccf1764290fd3db83b9b46b07b&4&3&2&3&2&56'

        object_keys = os.generate_object_key(self.resource, 5, 2, 56, iso=True)
        assert object_keys == '068e7246f31aacac92ca74923b9da6f1&ISO&4&3&2&5&2&56'

    def test_generate_object_keys_iso_isotropic(self, fake_get_region):
        """Test to create object key when asking for isotropic data, in an isotropic channel"""
        data = self.setup_helper.get_image8_dict()
        data['experiment']['hierarchy_method'] = "isotropic"
        data['coord_frame']['z_voxel_size'] = 4
        resource = BossResourceBasic(data)

        os = AWSObjectStore(self.object_store_config)
        object_keys = os.generate_object_key(resource, 0, 2, 56, iso=True)
        assert object_keys == '631424bf68302b683a0be521101c192b&4&3&2&0&2&56'

        object_keys = os.generate_object_key(resource, 3, 2, 56, iso=True)
        assert object_keys == 'cf934dccf1764290fd3db83b9b46b07b&4&3&2&3&2&56'

        object_keys = os.generate_object_key(resource, 5, 2, 56, iso=True)
        assert object_keys == '831adead1bc05b24d0799206ee9fe832&4&3&2&5&2&56'

    def test_get_object_key_parts_iso(self, fake_get_region):
        """Test to get an object key parts after the iso split on an anisotropic channel"""
        os = AWSObjectStore(self.object_store_config)
        object_key = os.generate_object_key(self.resource, 5, 2, 56, iso=True)

        parts = os.get_object_key_parts(object_key)

        self.assertEqual(object_key, '068e7246f31aacac92ca74923b9da6f1&ISO&4&3&2&5&2&56')
        self.assertEqual(parts.hash, "068e7246f31aacac92ca74923b9da6f1")
        self.assertEqual(parts.collection_id, "4")
        self.assertEqual(parts.experiment_id, "3")
        self.assertEqual(parts.channel_id, "2")
        self.assertEqual(parts.resolution, "5")
        self.assertEqual(parts.time_sample, "2")
        self.assertEqual(parts.morton_id, "56")
        self.assertEqual(parts.is_iso, True)


@patch('spdb.spatialdb.object.get_region', return_value='us-east-1')
class TestAWSObjectStore(AWSObjectStoreTestMixin, unittest.TestCase):

    @classmethod
    def setUpClass(cls):
        """ Create a diction of configuration values for the test resource. """
        # Create resource
        cls.setup_helper = SetupTests()
        cls.data = cls.setup_helper.get_image8_dict()
        cls.resource = BossResourceBasic(cls.data)

        # Load config
        cls.config = configuration.BossConfig()
        cls.object_store_config = {"s3_flush_queue": 'https://mytestqueue.com',
                                   "cuboid_bucket": "test_bucket",
                                   "page_in_lambda_function": "page_in.test.boss",
                                   "page_out_lambda_function": "page_out.test.boss",
                                   "s3_index_table": "test_table",
                                   "id_index_table": "test_id_table",
                                   "id_count_table": "test_count_table",
                                   }

        # Create AWS Resources needed for tests
        cls.setup_helper.start_mocking()
        with patch('spdb.spatialdb.test.setup.get_region') as fake_get_region:
            fake_get_region.return_value = 'us-east-1'
            cls.setup_helper.create_index_table(cls.object_store_config["s3_index_table"], cls.setup_helper.DYNAMODB_SCHEMA)
            cls.setup_helper.create_cuboid_bucket(cls.object_store_config["cuboid_bucket"])

    @classmethod
    def tearDownClass(cls):
        cls.setup_helper.stop_mocking()
<|MERGE_RESOLUTION|>--- conflicted
+++ resolved
@@ -24,11 +24,7 @@
 from spdb.spatialdb.test.setup import SetupTests
 
 import boto3
-<<<<<<< HEAD
 from unittest.mock import patch
-=======
-#from bossutils.aws import get_region
->>>>>>> b7fd56bc
 
 
 @patch('spdb.spatialdb.object.get_region', autospec=True, return_value='us-east-1')
@@ -137,11 +133,7 @@
         os.add_cuboid_to_index(dummy_key)
 
         # Get item
-<<<<<<< HEAD
-        dynamodb = boto3.client('dynamodb', region_name='us-east-1')
-=======
         dynamodb = boto3.client('dynamodb', region_name=fake_get_region())
->>>>>>> b7fd56bc
         response = dynamodb.get_item(
             TableName=self.object_store_config['s3_index_table'],
             Key={'object-key': {'S': dummy_key},
@@ -293,7 +285,6 @@
         self.assertEqual(parts.is_iso, True)
 
 
-@patch('spdb.spatialdb.object.get_region', return_value='us-east-1')
 class TestAWSObjectStore(AWSObjectStoreTestMixin, unittest.TestCase):
 
     @classmethod
