# Copyright 2016 The Johns Hopkins University Applied Physics Laboratory
# 
# Licensed under the Apache License, Version 2.0 (the "License");
# you may not use this file except in compliance with the License.
# You may obtain a copy of the License at
# 
#    http://www.apache.org/licenses/LICENSE-2.0
# 
# Unless required by applicable law or agreed to in writing, software
# distributed under the License is distributed on an "AS IS" BASIS,
# WITHOUT WARRANTIES OR CONDITIONS OF ANY KIND, either express or implied.
# See the License for the specific language governing permissions and
# limitations under the License.

import unittest
import numpy as np

from spdb.project import BossResourceBasic
from spdb.spatialdb.test.test_spatialdb import SpatialDBImageDataTestMixin
from spdb.spatialdb import Cube, SpatialDB
from spdb.spatialdb.test.setup import SetupTests
from spdb.c_lib.ndtype import CUBOIDSIZE

import redis
import time
from botocore.exceptions import ClientError

from bossutils import configuration


class SpatialDBImageDataIntegrationTestMixin(object):

    cuboid_size = CUBOIDSIZE[0]
    x_dim = cuboid_size[0]
    y_dim = cuboid_size[1]
    z_dim = cuboid_size[2]

    def test_cutout_no_time_single_aligned_hit(self):
        """Test the get_cubes method - no time - single - hit"""
        # Generate random data
        cube1 = Cube.create_cube(self.resource, [self.x_dim, self.y_dim, self.z_dim])
        cube1.data = np.random.randint(1, 254, (1, self.z_dim, self.y_dim, self.x_dim))
        cube1.morton_id = 0

        sp = SpatialDB(self.kvio_config, self.state_config, self.object_store_config)

        sp.write_cuboid(self.resource, (0, 0, 0), 0, cube1.data)

        cube2 = sp.cutout(self.resource, (0, 0, 0), (self.x_dim, self.y_dim, self.z_dim), 0)

        np.testing.assert_array_equal(cube1.data, cube2.data)

        cube2 = sp.cutout(self.resource, (0, 0, 0), (self.x_dim, self.y_dim, self.z_dim), 0)

        np.tesing.assert_array_equal(cube1.data, cube2.data)

    def test_cutout_no_time_single_aligned_miss(self):
        """Test the get_cubes method - no time - single - miss"""
        # Generate random data
        cube1 = Cube.create_cube(self.resource, [self.x_dim, self.y_dim, self.z_dim])
        cube1.data = np.random.randint(1, 254, (1, self.z_dim, self.y_dim, self.x_dim))
        cube1.morton_id = 0

        sp = SpatialDB(self.kvio_config, self.state_config, self.object_store_config)

        sp.write_cuboid(self.resource, (1, 0, 0), 0, cube1.data)

        cube2 = sp.cutout(self.resource, (1, 0, 0), (self.x_dim, self.y_dim, self.z_dim), 0)

        # Make sure data is the same
        np.testing.assert_array_equal(cube1.data, cube2.data)

        # Delete everything in the cache
        sp.kvio.cache_client.flushdb()

        # Get the data again
        cube3 = sp.cutout(self.resource, (1, 0, 0), (self.x_dim, self.y_dim, self.z_dim), 0)

        # Make sure the data is the same
        np.testing.assert_array_equal(cube1.data, cube3.data)

    def test_cutout_no_time_single_aligned_existing_hit(self):
        """Test the get_cubes method - no time - aligned - existing data - miss"""
        # Generate random data
        data1 = np.random.randint(1, 254, (self.z_dim, self.y_dim, self.x_dim))

        sp = SpatialDB(self.kvio_config, self.state_config, self.object_store_config)

        sp.write_cuboid(self.resource, (0, 0, 0), 0, data1)

        cube2 = sp.cutout(self.resource, (0, 0, 0), (self.x_dim, self.y_dim, self.z_dim), 0)

        np.testing.assert_array_equal(data1, np.squeeze(cube2.data))

        # now write to cuboid again
        data3 = np.random.randint(1, 254, (self.z_dim, self.y_dim, self.x_dim))

        sp = SpatialDB(self.kvio_config, self.state_config, self.object_store_config)

        sp.write_cuboid(self.resource, (0, 0, 0), 0, data3)

        cube4 = sp.cutout(self.resource, (0, 0, 0), (self.x_dim, self.y_dim, self.z_dim), 0)
        np.testing.assert_array_equal(data3, np.squeeze(cube4.data))

    def test_cutout_no_time_single_aligned_hit_shifted(self):
        """Test the get_cubes method - no time - single - hit - shifted into a different location"""
        # Generate random data
        cube1 = Cube.create_cube(self.resource, [self.x_dim, self.y_dim, self.z_dim])
        cube1.data = np.random.randint(1, 254, (1, self.z_dim, self.y_dim, self.x_dim))
        cube1.morton_id = 0

        sp = SpatialDB(self.kvio_config, self.state_config, self.object_store_config)

        sp.write_cuboid(self.resource, (self.x_dim, self.y_dim, 0), 0, cube1.data)

        cube2 = sp.cutout(self.resource, (self.x_dim, self.y_dim, 0), (self.x_dim, self.y_dim, self.z_dim), 0)

        np.testing.assert_array_equal(cube1.data, cube2.data)

    def test_cutout_no_time_single_unaligned_hit(self):
        """Test the get_cubes method - no time - single - unaligned - hit"""
        # Generate random data
        cube1 = Cube.create_cube(self.resource, [self.x_dim, self.y_dim, self.z_dim])
        cube1.data = np.random.randint(1, 254, (1, self.z_dim, self.y_dim, self.x_dim))
        cube1.morton_id = 0

        sp = SpatialDB(self.kvio_config, self.state_config, self.object_store_config)

        sp.write_cuboid(self.resource, (600, 0, 0), 0, cube1.data)

<<<<<<< HEAD
        cube2 = sp.cutout(self.resource, (600, 0, 0), (128, 128, 16), 0)
=======
        cube2 = sp.cutout(self.resource, (600, 0, 0), (self.x_dim, self.y_dim, 16), 0)

>>>>>>> 21dbd16e
        np.testing.assert_array_equal(cube1.data, cube2.data)

    def test_cutout_time0_single_aligned_hit(self):
        """Test the get_cubes method - w/ time - single - hit"""
        # Generate random data
<<<<<<< HEAD
        cube1 = Cube.create_cube(self.resource, [128, 128, 16], [0, 5])
        cube1.data = np.random.randint(1, 254, (5, 16, 128, 128))
=======
        cube1 = Cube.create_cube(self.resource, [self.x_dim, self.y_dim, self.z_dim])
        cube1.data = np.random.randint(1, 254, (5, self.z_dim, self.y_dim, self.x_dim))
>>>>>>> 21dbd16e
        cube1.morton_id = 0

        sp = SpatialDB(self.kvio_config, self.state_config, self.object_store_config)

        sp.write_cuboid(self.resource, (0, 0, 0), 0, cube1.data, time_sample_start=0)

        cube2 = sp.cutout(self.resource, (0, 0, 0), (self.x_dim, self.y_dim, self.z_dim), 0, time_sample_range=[0, 5])

        np.testing.assert_array_equal(cube1.data, cube2.data)

    def test_cutout_time_offset_single_aligned_hit(self):
        """Test the get_cubes method - w/ time - single - hit"""
        # Generate random data
        cube1 = Cube.create_cube(self.resource, [self.x_dim, self.y_dim, self.z_dim])
        cube1.data = np.random.randint(1, 254, (3, self.z_dim, self.y_dim, self.x_dim))
        cube1.morton_id = 0

        sp = SpatialDB(self.kvio_config, self.state_config, self.object_store_config)

        sp.write_cuboid(self.resource, (0, 0, 0), 0, cube1.data, time_sample_start=6)

        cube2 = sp.cutout(self.resource, (0, 0, 0), (self.x_dim, self.y_dim, self.z_dim), 0, time_sample_range=[6, 9])

        np.testing.assert_array_equal(cube1.data, cube2.data)

    def test_cutout_no_time_multi_unaligned_hit(self):
        """Test the get_cubes method - no time - multi - unaligned - hit"""
        # Generate random data
        cube1 = Cube.create_cube(self.resource, [self.x_dim, self.y_dim, self.z_dim])
        cube1.data = np.random.randint(1, 254, (1, 8, 400, 400))
        cube1.morton_id = 0

        sp = SpatialDB(self.kvio_config, self.state_config, self.object_store_config)

        sp.write_cuboid(self.resource, (200, 600, 3), 0, cube1.data)

        cube2 = sp.cutout(self.resource, (200, 600, 3), (400, 400, 8), 0)

        np.testing.assert_array_equal(cube1.data, cube2.data)

        # do it again...shoudl be in cache
        cube2 = sp.cutout(self.resource, (200, 600, 3), (400, 400, 8), 0)

        np.testing.assert_array_equal(cube1.data, cube2.data)

class TestIntegrationSpatialDBImage8Data(SpatialDBImageDataTestMixin,
                                         SpatialDBImageDataIntegrationTestMixin, unittest.TestCase):

    def tearDown(self):
        """Clean kv store in between tests"""
        client = redis.StrictRedis(host=self.kvio_config['cache_host'],
                                   port=6379, db=1, decode_responses=False)
        client.flushdb()
        client = redis.StrictRedis(host=self.state_config['cache_state_host'],
                                   port=6379, db=1, decode_responses=False)
        client.flushdb()

    def setUpParams(self):
        """ Create a diction of configuration values for the test resource. """
        # setup resources
        self.setup_helper = SetupTests()
        self.setup_helper.mock = False

        self.data = self.setup_helper.get_image8_dict()
        self.resource = BossResourceBasic(self.data)

        self.config = configuration.BossConfig()

        # kvio settings
        self.kvio_config = {"cache_host": self.config['aws']['cache'],#
                            "cache_db": 1,
                            "read_timeout": 86400}

        # state settings
        self.state_config = {"cache_state_host": self.config['aws']['cache-state'], "cache_state_db": 1}

        # object store settings
        _, domain = self.config['aws']['cuboid_bucket'].split('.', 1)
        self.s3_flush_queue_name = "intTest.S3FlushQueue.{}".format(domain).replace('.', '-')
        self.object_store_config = {"s3_flush_queue": "",
                                    "cuboid_bucket": "intTest.{}".format(self.config['aws']['cuboid_bucket']),
                                    "page_in_lambda_function": self.config['lambda']['page_in_function'],
                                    "page_out_lambda_function": self.config['lambda']['flush_function'],
                                    "s3_index_table": "intTest.{}".format(self.config['aws']['s3-index-table'])}

    @classmethod
    def setUpClass(cls):
        """ get_some_resource() is slow, to avoid calling it for each test use setUpClass()
            and store the result as class variable
        """
        super(TestIntegrationSpatialDBImage8Data, cls).setUpClass()
        cls.setUpParams(cls)
        try:
            cls.setup_helper.create_s3_index_table(cls.object_store_config["s3_index_table"])
        except ClientError:
            cls.setup_helper.delete_s3_index_table(cls.object_store_config["s3_index_table"])
            cls.setup_helper.create_s3_index_table(cls.object_store_config["s3_index_table"])

        try:
            cls.setup_helper.create_cuboid_bucket(cls.object_store_config["cuboid_bucket"])
        except ClientError:
            cls.setup_helper.delete_cuboid_bucket(cls.object_store_config["cuboid_bucket"])
            cls.setup_helper.create_cuboid_bucket(cls.object_store_config["cuboid_bucket"])

        try:
            cls.object_store_config["s3_flush_queue"] = cls.setup_helper.create_flush_queue(cls.s3_flush_queue_name)
        except ClientError:
            try:
                cls.setup_helper.delete_flush_queue(cls.object_store_config["s3_flush_queue"])
            except:
                pass
            time.sleep(61)
            cls.object_store_config["s3_flush_queue"] = cls.setup_helper.create_flush_queue(cls.s3_flush_queue_name)

    @classmethod
    def tearDownClass(cls):
        super(TestIntegrationSpatialDBImage8Data, cls).tearDownClass()
        try:
            cls.setup_helper.delete_s3_index_table(cls.object_store_config["s3_index_table"])
        except:
            pass

        try:
            cls.setup_helper.delete_cuboid_bucket(cls.object_store_config["cuboid_bucket"])
        except:
            pass

        try:
            cls.setup_helper.delete_flush_queue(cls.object_store_config["s3_flush_queue"])
        except:
            pass

    def get_num_cache_keys(self, spdb):
        return len(self.cache_client.keys("*"))

    def get_num_status_keys(self, spdb):
        return len(self.status_client.keys("*"))<|MERGE_RESOLUTION|>--- conflicted
+++ resolved
@@ -52,7 +52,7 @@
 
         cube2 = sp.cutout(self.resource, (0, 0, 0), (self.x_dim, self.y_dim, self.z_dim), 0)
 
-        np.tesing.assert_array_equal(cube1.data, cube2.data)
+        np.testing.assert_array_equal(cube1.data, cube2.data)
 
     def test_cutout_no_time_single_aligned_miss(self):
         """Test the get_cubes method - no time - single - miss"""
@@ -128,29 +128,20 @@
 
         sp.write_cuboid(self.resource, (600, 0, 0), 0, cube1.data)
 
-<<<<<<< HEAD
-        cube2 = sp.cutout(self.resource, (600, 0, 0), (128, 128, 16), 0)
-=======
         cube2 = sp.cutout(self.resource, (600, 0, 0), (self.x_dim, self.y_dim, 16), 0)
 
->>>>>>> 21dbd16e
         np.testing.assert_array_equal(cube1.data, cube2.data)
 
     def test_cutout_time0_single_aligned_hit(self):
         """Test the get_cubes method - w/ time - single - hit"""
         # Generate random data
-<<<<<<< HEAD
-        cube1 = Cube.create_cube(self.resource, [128, 128, 16], [0, 5])
-        cube1.data = np.random.randint(1, 254, (5, 16, 128, 128))
-=======
         cube1 = Cube.create_cube(self.resource, [self.x_dim, self.y_dim, self.z_dim])
         cube1.data = np.random.randint(1, 254, (5, self.z_dim, self.y_dim, self.x_dim))
->>>>>>> 21dbd16e
-        cube1.morton_id = 0
-
-        sp = SpatialDB(self.kvio_config, self.state_config, self.object_store_config)
-
-        sp.write_cuboid(self.resource, (0, 0, 0), 0, cube1.data, time_sample_start=0)
+        cube1.morton_id = 0
+
+        sp = SpatialDB(self.kvio_config, self.state_config, self.object_store_config)
+
+        sp.write_cuboid(self.resource, (0, 0, 0), 0, cube1.data)
 
         cube2 = sp.cutout(self.resource, (0, 0, 0), (self.x_dim, self.y_dim, self.z_dim), 0, time_sample_range=[0, 5])
 
@@ -190,6 +181,7 @@
         cube2 = sp.cutout(self.resource, (200, 600, 3), (400, 400, 8), 0)
 
         np.testing.assert_array_equal(cube1.data, cube2.data)
+
 
 class TestIntegrationSpatialDBImage8Data(SpatialDBImageDataTestMixin,
                                          SpatialDBImageDataIntegrationTestMixin, unittest.TestCase):
@@ -215,7 +207,7 @@
         self.config = configuration.BossConfig()
 
         # kvio settings
-        self.kvio_config = {"cache_host": self.config['aws']['cache'],#
+        self.kvio_config = {"cache_host": self.config['aws']['cache'],
                             "cache_db": 1,
                             "read_timeout": 86400}
 
