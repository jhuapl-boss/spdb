# Copyright 2016 The Johns Hopkins University Applied Physics Laboratory
#
# Licensed under the Apache License, Version 2.0 (the "License");
# you may not use this file except in compliance with the License.
# You may obtain a copy of the License at
#
#     http://www.apache.org/licenses/LICENSE-2.0
#
# Unless required by applicable law or agreed to in writing, software
# distributed under the License is distributed on an "AS IS" BASIS,
# WITHOUT WARRANTIES OR CONDITIONS OF ANY KIND, either express or implied.
# See the License for the specific language governing permissions and
# limitations under the License.

from spdb.spatialdb.object_indices import (ObjectIndices, LAST_PARTITION_KEY, 
    REV_ID)
from bossutils.aws import get_region
import botocore
import numpy as np
import os
from spdb.c_lib.ndlib import XYZMorton
from spdb.c_lib.ndtype import CUBOIDSIZE
from spdb.project import BossResourceBasic
from spdb.project.test.resource_setup import get_anno_dict
from spdb.spatialdb.object import AWSObjectStore
from spdb.spatialdb import SpatialDB
from spdb.spatialdb.cube import Cube
import unittest
from unittest.mock import patch, DEFAULT, ANY
import random

from bossutils import configuration

from spdb.project import BossResourceBasic
from spdb.spatialdb.test.setup import SetupTests
from spdb.spatialdb.error import SpdbError


class ObjectIndicesTestMixin(object):
    def setUp(self):
        # Randomize the look-up key so tests don't mess with each other
        self.resource._lookup_key = "1&2&{}".format(random.randint(4, 1000))

    def test_make_ids_strings_ignore_zeros(self):
        zeros = np.zeros(4, dtype='uint64')
        expected = []
        actual = self.obj_ind._make_ids_strings(zeros)
        self.assertEqual(expected, actual)

    def test_make_ids_strings_mix(self):
        arr = np.zeros(4, dtype='uint64')
        arr[0] = 12345
        arr[2] = 9876

        expected = ['12345', '9876']
        actual = self.obj_ind._make_ids_strings(arr)
        self.assertEqual(expected, actual)

<<<<<<< HEAD
    @unittest.skip('Method under test will be replaced')
=======
    @unittest.skip('Skipping - currently indexing disabled')
>>>>>>> 9b1548a2
    def test_update_id_indices_ignores_zeros(self):
        """
        Never send id 0 to the DynamoDB id index or cuboid index!  Since
        0 is the default value before an id is assigned to a voxel, this
        would blow way past DynamoDB limits.
        """

        resolution = 0
        version = 0
        _id = 300
        id_str_list = ['{}'.format(_id)]
        cube_data = np.zeros(5, dtype='uint64')
        cube_data[2] = _id
        key = 'some_obj_key'

        exp_channel_key = self.obj_ind.generate_channel_id_key(self.resource, resolution, _id)

        with patch.object(self.obj_ind.dynamodb, 'update_item') as mock_update_item:
            mock_update_item.return_value = {
                'ResponseMetadata': { 'HTTPStatusCode': 200 }
            }

            # Method under test.
            self.obj_ind.update_id_indices(self.resource, resolution, [key], [cube_data], version)

            # Expect only 2 calls because there's only 1 non-zero id.
            self.assertEqual(2, mock_update_item.call_count)

            # First call should update s3 cuboid index.
            kall0 = mock_update_item.mock_calls[0]
            _, _, kwargs0 = kall0
            self.assertEqual(id_str_list, kwargs0['ExpressionAttributeValues'][':ids']['NS'])

            # Second call should update id index.
            kall1 = mock_update_item.mock_calls[1]
            _, _, kwargs1 = kall1
            self.assertEqual(exp_channel_key, kwargs1['Key']['channel-id-key']['S'])


    def test_get_cuboids_single_chunk(self):
        """
        Test behavior when there is only one chunk of cuboids associated with
        an object id.
        """
        res = 0
        obj_id = 2555
        version = 0
        morton_id = '23'

        with patch.object(self.obj_ind.dynamodb, 'get_item') as mock_get_item:
            mock_get_item.return_value = {
                'ResponseMetadata': {'HTTPStatusCode': 200},
                'Item': { 
                    'cuboid-set': {'SS': [morton_id]}
                }
            }

            exp_key = AWSObjectStore.generate_object_key(
                self.resource, res, 0, morton_id)

            # Method under test.
            actual = self.obj_ind.get_cuboids(
                self.resource, res, obj_id, version)

            self.assertEqual([exp_key], actual)

    def test_get_cuboids_multiple_chunks(self):
        """
        Test behavior when morton ids associated with an id span more than one
        chunk in Dynamo.
        """
        res = 0
        obj_id = 2555
        version = 0
        morton_id1 = '23'
        morton_id2 = '58'

        with patch.object(self.obj_ind.dynamodb, 'get_item') as mock_get_item:
            mock_get_item.side_effect = [
                {
                    'ResponseMetadata': {'HTTPStatusCode': 200},
                    'Item': { 
                        'cuboid-set': {'SS': [morton_id1]},
                        LAST_PARTITION_KEY: {'N': '1'}
                    }
                },
                {
                    'ResponseMetadata': {'HTTPStatusCode': 200},
                    'Item': { 
                        'cuboid-set': {'SS': [morton_id2]}
                    }
                }
            ]

            exp_key1 = AWSObjectStore.generate_object_key(
                self.resource, res, 0, morton_id1)
            exp_key2 = AWSObjectStore.generate_object_key(
                self.resource, res, 0, morton_id2)

            # Method under test.
            actual = self.obj_ind.get_cuboids(
                self.resource, res, obj_id, version)

            self.assertCountEqual([exp_key1, exp_key2], actual)

    def test_get_loose_bounding_box(self):
        resolution = 0
        time_sample = 0

        [x_cube_dim, y_cube_dim, z_cube_dim] = CUBOIDSIZE[resolution]

        pos0 = [4, 4, 4]
        pos1 = [2, 1, 3]
        pos2 = [6, 7, 5]

        mort0 = XYZMorton(pos0)
        mort1 = XYZMorton(pos1)
        mort2 = XYZMorton(pos2)


        key0 = AWSObjectStore.generate_object_key(self.resource, resolution, time_sample, mort0)
        key1 = AWSObjectStore.generate_object_key(self.resource, resolution, time_sample, mort1)
        key2 = AWSObjectStore.generate_object_key(self.resource, resolution, time_sample, mort2)

        id = 2234

        with patch.object(self.obj_ind, 'get_cuboids') as fake_get_cuboids:
            fake_get_cuboids.return_value = [key0, key1, key2]

            # Method under test.
            actual = self.obj_ind.get_loose_bounding_box(self.resource, resolution, id)

            expected = {
                'x_range': [2*x_cube_dim, (6+1)*x_cube_dim],
                'y_range': [1*y_cube_dim, (7+1)*y_cube_dim],
                'z_range': [3*z_cube_dim, (5+1)*z_cube_dim],
                't_range': [0, 1]
            }
            self.assertEqual(expected, actual)

    def test_get_loose_bounding_box_not_found(self):
        """Make sure None returned if id is not in channel."""
        resolution = 0
        time_sample = 0
        id = 2234

        with patch.object(self.obj_ind, 'get_cuboids') as fake_get_cuboids:
            fake_get_cuboids.return_value = []

            actual = self.obj_ind.get_loose_bounding_box(
                self.resource, resolution, id)

            expected = None
            self.assertEqual(expected, actual)

    @patch('spdb.spatialdb.SpatialDB', autospec=True)
    def test_tight_bounding_box_x_axis_single_cuboid(self, mock_spdb):
        """Loose bounding box only spans a single cuboid."""
        resolution = 0
        [x_cube_dim, y_cube_dim, z_cube_dim] = CUBOIDSIZE[resolution]
        id = 12345
        x_rng = [0, x_cube_dim]
        y_rng = [0, y_cube_dim]
        z_rng = [0, z_cube_dim]
        t_rng = [0, 1]

        cube = Cube.create_cube(
            self.resource, (x_cube_dim, y_cube_dim, z_cube_dim))
        cube.data = np.zeros((1, z_cube_dim, y_cube_dim, x_cube_dim))
        cube.data[0][7][128][10] = id
        cube.data[0][7][128][11] = id
        cube.data[0][7][128][12] = id
        mock_spdb.cutout.return_value = cube

        expected = (10, 12)

        # Method under test.
        actual = self.obj_ind._get_tight_bounding_box_x_axis(
            mock_spdb.cutout, self.resource, resolution, id,
            x_rng, y_rng, z_rng, t_rng)

        self.assertEqual(expected, actual)
        self.assertEqual(1, mock_spdb.cutout.call_count)

    @patch('spdb.spatialdb.SpatialDB', autospec=True)
    def test_tight_bounding_box_x_axis_multiple_cuboids(self, mock_spdb):
        """Loose bounding box spans multiple cuboids."""
        resolution = 0
        [x_cube_dim, y_cube_dim, z_cube_dim] = CUBOIDSIZE[resolution]
        id = 12345
        x_rng = [0, 2*x_cube_dim]
        y_rng = [0, y_cube_dim]
        z_rng = [0, z_cube_dim]
        t_rng = [0, 1]

        cube = Cube.create_cube(
            self.resource, (x_cube_dim, y_cube_dim, z_cube_dim))
        cube.data = np.zeros((1, z_cube_dim, y_cube_dim, x_cube_dim))
        cube.data[0][7][128][10] = id
        cube.data[0][7][128][11] = id
        cube.data[0][7][128][12] = id

        cube2 = Cube.create_cube(
            self.resource, (x_cube_dim, y_cube_dim, z_cube_dim))
        cube2.data = np.zeros((1, z_cube_dim, y_cube_dim, x_cube_dim))
        cube2.data[0][7][128][3] = id
        cube2.data[0][7][128][4] = id

        # Return cube on the 1st call to cutout and cube2 on the 2nd call.
        mock_spdb.cutout.side_effect = [cube, cube2]

        expected = (10, 516)

        # Method under test.
        actual = self.obj_ind._get_tight_bounding_box_x_axis(
            mock_spdb.cutout, self.resource, resolution, id,
            x_rng, y_rng, z_rng, t_rng)

        self.assertEqual(expected, actual)
        self.assertEqual(2, mock_spdb.cutout.call_count)

    @patch('spdb.spatialdb.SpatialDB', autospec=True)
    def test_tight_bounding_box_y_axis_single_cuboid(self, mock_spdb):
        """Loose bounding box only spans a single cuboid."""
        resolution = 0
        [x_cube_dim, y_cube_dim, z_cube_dim] = CUBOIDSIZE[resolution]
        id = 12345
        x_rng = [0, x_cube_dim]
        y_rng = [0, y_cube_dim]
        z_rng = [0, z_cube_dim]
        t_rng = [0, 1]

        cube = Cube.create_cube(
            self.resource, (x_cube_dim, y_cube_dim, z_cube_dim))
        cube.data = np.zeros((1, z_cube_dim, y_cube_dim, x_cube_dim))
        cube.data[0][7][200][10] = id
        cube.data[0][7][201][10] = id
        cube.data[0][7][202][10] = id
        mock_spdb.cutout.return_value = cube

        expected = (200, 202)

        # Method under test.
        actual = self.obj_ind._get_tight_bounding_box_y_axis(
            mock_spdb.cutout, self.resource, resolution, id,
            x_rng, y_rng, z_rng, t_rng)

        self.assertEqual(expected, actual)
        self.assertEqual(1, mock_spdb.cutout.call_count)

    @patch('spdb.spatialdb.SpatialDB', autospec=True)
    def test_tight_bounding_box_y_axis_multiple_cuboids(self, mock_spdb):
        """Loose bounding box spans multiple cuboids."""
        resolution = 0
        [x_cube_dim, y_cube_dim, z_cube_dim] = CUBOIDSIZE[resolution]
        id = 12345
        x_rng = [0, x_cube_dim]
        y_rng = [0, 2*y_cube_dim]
        z_rng = [0, z_cube_dim]
        t_rng = [0, 1]

        cube = Cube.create_cube(
            self.resource, (x_cube_dim, y_cube_dim, z_cube_dim))
        cube.data = np.zeros((1, z_cube_dim, y_cube_dim, x_cube_dim))
        cube.data[0][7][509][11] = id
        cube.data[0][7][510][11] = id
        cube.data[0][7][511][11] = id

        cube2 = Cube.create_cube(
            self.resource, (x_cube_dim, y_cube_dim, z_cube_dim))
        cube2.data = np.zeros((1, z_cube_dim, y_cube_dim, x_cube_dim))
        cube2.data[0][7][0][11] = id
        cube2.data[0][7][1][11] = id

        # Return cube on the 1st call to cutout and cube2 on the 2nd call.
        mock_spdb.cutout.side_effect = [cube, cube2]

        expected = (509, 513)

        # Method under test.
        actual = self.obj_ind._get_tight_bounding_box_y_axis(
            mock_spdb.cutout, self.resource, resolution, id,
            x_rng, y_rng, z_rng, t_rng)

        self.assertEqual(expected, actual)
        self.assertEqual(2, mock_spdb.cutout.call_count)

    @patch('spdb.spatialdb.SpatialDB', autospec=True)
    def test_tight_bounding_box_z_axis_single_cuboid(self, mock_spdb):
        """Loose bounding box only spans a single cuboid."""
        resolution = 0
        [x_cube_dim, y_cube_dim, z_cube_dim] = CUBOIDSIZE[resolution]
        id = 12345
        x_rng = [0, x_cube_dim]
        y_rng = [0, y_cube_dim]
        z_rng = [0, z_cube_dim]
        t_rng = [0, 1]

        cube = Cube.create_cube(
            self.resource, (x_cube_dim, y_cube_dim, z_cube_dim))
        cube.data = np.zeros((1, z_cube_dim, y_cube_dim, x_cube_dim))
        cube.data[0][12][200][10] = id
        cube.data[0][13][200][10] = id
        cube.data[0][14][200][10] = id
        mock_spdb.cutout.return_value = cube

        expected = (12, 14)

        # Method under test.
        actual = self.obj_ind._get_tight_bounding_box_z_axis(
            mock_spdb.cutout, self.resource, resolution, id,
            x_rng, y_rng, z_rng, t_rng)

        self.assertEqual(expected, actual)
        self.assertEqual(1, mock_spdb.cutout.call_count)

    def test_create_id_counter_key(self):
        self.resource._lookup_key = "1&2&3"
        key = self.obj_ind.generate_reserve_id_key(self.resource)
        self.assertEqual(key, '14a343245e1adb6297e43c12e22770ad&1&2&3')

    def test_reserve_id_wrong_type(self):
        img_data = self.setup_helper.get_image8_dict()
        img_resource = BossResourceBasic(img_data)

        with self.assertRaises(SpdbError):
            start_id = self.obj_ind.reserve_ids(img_resource, 10)

    @patch('spdb.spatialdb.SpatialDB', autospec=True)
    def test_tight_bounding_box_z_axis_multiple_cuboids(self, mock_spdb):
        """Loose bounding box spans multiple cuboids."""
        resolution = 0
        [x_cube_dim, y_cube_dim, z_cube_dim] = CUBOIDSIZE[resolution]
        id = 12345
        x_rng = [0, x_cube_dim]
        y_rng = [0, y_cube_dim]
        z_rng = [0, 2*z_cube_dim]
        t_rng = [0, 1]

        cube = Cube.create_cube(
            self.resource, (x_cube_dim, y_cube_dim, z_cube_dim))
        cube.data = np.zeros((1, z_cube_dim, y_cube_dim, x_cube_dim))
        cube.data[0][13][509][11] = id
        cube.data[0][14][509][11] = id
        cube.data[0][15][509][11] = id

        cube2 = Cube.create_cube(
            self.resource, (x_cube_dim, y_cube_dim, z_cube_dim))
        cube2.data = np.zeros((1, z_cube_dim, y_cube_dim, x_cube_dim))
        cube2.data[0][0][509][11] = id
        cube2.data[0][1][509][11] = id

        # Return cube on the 1st call to cutout and cube2 on the 2nd call.
        mock_spdb.cutout.side_effect = [cube, cube2]

        expected = (13, 17)

        # Method under test.
        actual = self.obj_ind._get_tight_bounding_box_z_axis(
            mock_spdb.cutout, self.resource, resolution, id,
            x_rng, y_rng, z_rng, t_rng)

        self.assertEqual(expected, actual)
        self.assertEqual(2, mock_spdb.cutout.call_count)

    def test_get_tight_bounding_box_ranges(self):
        """Ensure that ranges are Python style ranges: [x, y).

        In other words, make sure the max indices are incremented by 1.
        """
        resolution = 0
        [x_cube_dim, y_cube_dim, z_cube_dim] = CUBOIDSIZE[resolution]
        id = 12345
        x_rng = [0, x_cube_dim]
        y_rng = [0, y_cube_dim]
        z_rng = [0, 2*z_cube_dim]
        t_rng = [0, 1]

        # Don't need real one because will provide fake
        # _get_tight_bounding_box_*_axis().
        cutout_fcn = None

        with patch.object(self.obj_ind, '_get_tight_bounding_box_x_axis') as fake_get_x_axis:
            with patch.object(self.obj_ind, '_get_tight_bounding_box_y_axis') as fake_get_y_axis:
                with patch.object(self.obj_ind, '_get_tight_bounding_box_z_axis') as fake_get_z_axis:
                    x_min_max = (35, 40)
                    y_min_max = (100, 105)
                    z_min_max = (22, 26)

                    fake_get_x_axis.return_value = x_min_max
                    fake_get_y_axis.return_value = y_min_max
                    fake_get_z_axis.return_value = z_min_max

                    # Method under test.
                    actual = self.obj_ind.get_tight_bounding_box(
                        cutout_fcn, self.resource, resolution, id,
                        x_rng, y_rng, z_rng, t_rng)

                    self.assertIn('x_range', actual)
                    self.assertIn('y_range', actual)
                    self.assertIn('z_range', actual)
                    self.assertIn('t_range', actual)
                    self.assertEqual(x_min_max[0], actual['x_range'][0])
                    self.assertEqual(1+x_min_max[1], actual['x_range'][1])
                    self.assertEqual(y_min_max[0], actual['y_range'][0])
                    self.assertEqual(1+y_min_max[1], actual['y_range'][1])
                    self.assertEqual(z_min_max[0], actual['z_range'][0])
                    self.assertEqual(1+z_min_max[1], actual['z_range'][1])
                    self.assertEqual(t_rng, actual['t_range'])

    def test_write_cuboid_chunk_0(self):
        """
        When chunk number is 0, the key passed to write_cuboid_dynamo() should
        be unmodified.
        """
        with patch.object(self.obj_ind, 'write_cuboid_dynamo') as fake_write_cuboid_dynamo:
            res = 0
            id = 5555
            key = self.obj_ind.generate_channel_id_key(self.resource, res, id)
            chunk_num = 0
            version = 0
            morton = 3
            rev_id = 10
            lookup_key = '1&4&2&0'
            max_capacity = 100

            # Method under test.
            actual = self.obj_ind.write_cuboid(
                max_capacity, morton, key, chunk_num, rev_id, lookup_key, version)

            fake_write_cuboid_dynamo.assert_called_with(morton, key, rev_id, lookup_key, version)
            self.assertEqual(chunk_num, actual)

    def test_write_cuboid_chunk_n(self):
        """
        Key sent to write_cuboid_dynamo() should have the chunk number appended
        to it when it is non-zero.
        """
        with patch.object(self.obj_ind, 'write_cuboid_dynamo') as fake_write_cuboid_dynamo:
            res = 0
            id = 5555
            chunk_num = 2
            key = self.obj_ind.generate_channel_id_key(self.resource, res, id)
            exp_key = '{}&{}'.format(key, chunk_num)
            version = 0
            morton = 3
            rev_id = 10
            lookup_key = '1&4&2&0'
            max_capacity = 100

            # Method under test.
            actual = self.obj_ind.write_cuboid(
                max_capacity, morton, key, chunk_num, rev_id, lookup_key, version)

            fake_write_cuboid_dynamo.assert_called_with(
                morton, exp_key, rev_id, lookup_key, version)
            self.assertEqual(chunk_num, actual)

    def test_write_cuboid_partition_full_413(self):
        """
        Write of id to partition specified by key is full, so chunk_num should
        be incremented and id should be written to new parition.  This test
        uses error code 413.
        """
        with patch.object(self.obj_ind, 'write_cuboid_dynamo') as fake_write_cuboid_dynamo:

            # Raise exception on first call to simulate a full partition.
            resp = { 'Error': { 'Code': '413' } }
            fake_write_cuboid_dynamo.side_effect = [
                botocore.exceptions.ClientError(resp, 'update_item'),
                {}
            ]

            res = 0
            id = 5555
            chunk_num = 2
            new_chunk_num = chunk_num + 1

            key = self.obj_ind.generate_channel_id_key(self.resource, res, id)
            exp_key1 = '{}&{}'.format(key, chunk_num)
            exp_key2 = '{}&{}'.format(key, new_chunk_num)

            version = 0
            morton = 8
            rev_id = 10
            lookup_key = '1&4&2&0'
            max_capacity = 100

            # Method under test.
            actual = self.obj_ind.write_cuboid(
                max_capacity, morton, key, chunk_num, rev_id, lookup_key, version)

            # Should try to write to new partition after first try raises.
            exp_calls = [
                unittest.mock.call(morton, exp_key1, rev_id, lookup_key, version),
                unittest.mock.call(morton, exp_key2, None, lookup_key, version)
            ]
            fake_write_cuboid_dynamo.assert_has_calls(exp_calls)

            # Should return chunk number of new partition.
            self.assertEqual(new_chunk_num, actual)

    def test_write_cuboid_partition_full_validation_exception(self):
        """
        Write of id to partition specified by key is full, so chunk_num should
        be incremented and id should be written to new parition.  This test
        uses error code ValidationException.
        """
        with patch.object(self.obj_ind, 'write_cuboid_dynamo') as fake_write_cuboid_dynamo:

            # Raise exception on first call to simulate a full partition.
            resp = { 'Error': { 'Code': 'ValidationException' } }
            fake_write_cuboid_dynamo.side_effect = [
                botocore.exceptions.ClientError(resp, 'update_item'),
                {}
            ]

            res = 0
            id = 5555
            chunk_num = 2
            new_chunk_num = chunk_num + 1

            key = self.obj_ind.generate_channel_id_key(self.resource, res, id)
            exp_key1 = '{}&{}'.format(key, chunk_num)
            exp_key2 = '{}&{}'.format(key, new_chunk_num)

            version = 0
            morton = 8
            rev_id = 10
            lookup_key = '1&4&2&0'
            max_capacity = 100

            # Method under test.
            actual = self.obj_ind.write_cuboid(
                max_capacity, morton, key, chunk_num, rev_id, lookup_key, version)

            # Should try to write to new partition after first try raises.
            exp_calls = [
                unittest.mock.call(morton, exp_key1, rev_id, lookup_key, version),
                unittest.mock.call(morton, exp_key2, None, lookup_key, version)
            ]
            fake_write_cuboid_dynamo.assert_has_calls(exp_calls)

            # Should return chunk number of new partition.
            self.assertEqual(new_chunk_num, actual)

    def test_write_cuboid_max_capacity_exceeded(self):
        """
        Write of id to partition specified by key succeeds but set max capacity
        for that chunk is exceeded.  In this case, the returned chunk_num 
        should be incremented.
        """
        with patch.object(self.obj_ind, 'write_cuboid_dynamo') as fake_write_cuboid_dynamo:

            fake_write_cuboid_dynamo.return_value = {
                'ResponseMetadata': {'HTTPStatusCode': 200},
                'ConsumedCapacity': {'CapacityUnits': 105.0}
            }

            res = 0
            id = 5555
            chunk_num = 2
            new_chunk_num = chunk_num + 1

            key = self.obj_ind.generate_channel_id_key(self.resource, res, id)
            exp_key1 = '{}&{}'.format(key, chunk_num)

            version = 0
            morton = 8
            rev_id = 10
            lookup_key = '1&4&2&0'
            max_capacity = 100

            # Method under test.
            actual = self.obj_ind.write_cuboid(
                max_capacity, morton, key, chunk_num, rev_id, lookup_key, version)

            exp_calls = [
                unittest.mock.call(morton, exp_key1, rev_id, lookup_key, version)
            ]
            fake_write_cuboid_dynamo.assert_has_calls(exp_calls)

            # Should return chunk number of new partition.
            self.assertEqual(new_chunk_num, actual)

    def test_lookup_found(self):
        with patch.object(self.obj_ind.dynamodb, 'query') as fake_dynamodb_query:
            fake_dynamodb_query.side_effect = [{'Count': 0}, {'Count': 1}]
            res = 0
            id = 5555
            key = self.obj_ind.generate_channel_id_key(self.resource, res, id)
            morton = 8
            last_chunk_num = 1
            version = 0

            actual = self.obj_ind.lookup(morton, key, last_chunk_num, version)

            self.assertTrue(actual[0])
            self.assertEqual(1, actual[1])

    def test_lookup_not_found(self):
        with patch.object(self.obj_ind.dynamodb, 'query') as fake_dynamodb_query:
            fake_dynamodb_query.side_effect = [{'Count': 0}, {'Count': 0}]
            res = 0
            id = 5555
            key = self.obj_ind.generate_channel_id_key(self.resource, res, id)
            morton = 8
            last_chunk_num = 1
            version = 0

            actual = self.obj_ind.lookup(morton, key, last_chunk_num, version)

            self.assertFalse(actual[0])
            self.assertEqual(-1, actual[1])

    # moto not parsing KeyConditionExpression properly - last tried v1.1.25.
    @unittest.skip('Waiting for moto to be fixed')
    def test_lookup_with_dynamo(self):
        res = 0
        id = 5555
        key = self.obj_ind.generate_channel_id_key(self.resource, res, id)
        morton = 8
        last_chunk_num = 1
        version = 0

        actual = self.obj_ind.lookup(morton, key, last_chunk_num, version)

        self.assertFalse(actual[0])
        self.assertEqual(-1, actual[1])

    def test_get_last_partition_key_and_rev_id(self):
        """
        Test when there is only one chunk for the entire object id.
        """
        with patch.object(self.obj_ind.dynamodb, 'get_item') as fake_dynamodb_get_item:
            expected_chunk = 0
            expected_rev_id = 25
            fake_dynamodb_get_item.return_value = { 
                'Item': {
                    LAST_PARTITION_KEY: { 'N': str(expected_chunk) },
                    REV_ID: { 'N': str(expected_rev_id) }
                },
                'ResponseMetadata': { 'HTTPStatusCode': 200 }
            }
            res = 0
            id = 5555
            version = 0
            key = self.obj_ind.generate_channel_id_key(self.resource, res, id)

            # Method under test.
            actual = self.obj_ind.get_last_partition_key_and_rev_id(key, version)

            self.assertEqual(expected_chunk, actual[0])
            self.assertEqual(expected_rev_id, actual[1])

    def test_get_last_partition_key_and_rev_id_multiple_chunks(self):
        """
        When there multiple chunks, the revision id must come from the last 
        chunk.
        """
        with patch.object(self.obj_ind.dynamodb, 'get_item') as fake_dynamodb_get_item:
            expected_chunk = 2
            first_chunk_rev_id = 229
            expected_rev_id = 25
            fake_dynamodb_get_item.side_effect = [
                { 
                    # Data from chunk 0.
                    'Item': {
                        LAST_PARTITION_KEY: { 'N': str(expected_chunk) },
                        REV_ID: { 'N': str(first_chunk_rev_id) }
                    },
                    'ResponseMetadata': { 'HTTPStatusCode': 200 }
                },
                {
                    # Data from chunk 2 (the last chunk).
                    'Item': {
                        REV_ID: { 'N': str(expected_rev_id) }
                    },
                    'ResponseMetadata': { 'HTTPStatusCode': 200 }
                }
            ]
            res = 0
            id = 5555
            version = 0
            key = self.obj_ind.generate_channel_id_key(self.resource, res, id)

            # Method under test.
            actual = self.obj_ind.get_last_partition_key_and_rev_id(key, version)

            expected_last_chunk_key = '{}&{}'.format(key, expected_chunk)
            self.assertEqual(2, fake_dynamodb_get_item.call_count)
            (_, _, kwargs) = fake_dynamodb_get_item.mock_calls[1]
            self.assertEqual(expected_last_chunk_key, kwargs['Key']['channel-id-key']['S'])

            self.assertEqual(expected_chunk, actual[0])
            self.assertEqual(expected_rev_id, actual[1])

    def test_get_last_partition_key_and_rev_id_no_last_partition_key_or_rev_id(self):
        """
        If there is no lastPartitionKey or revId, then should return (0, None).
        """
        with patch.object(self.obj_ind.dynamodb, 'get_item') as fake_dynamodb_get_item:
            expected_chunk = 0
            expected_rev_id = None
            fake_dynamodb_get_item.return_value = { 
                'ResponseMetadata': { 'HTTPStatusCode': 200 },
                'Item': {}
            }
            res = 0
            id = 5555
            version = 0
            key = self.obj_ind.generate_channel_id_key(self.resource, res, id)

            # Method under test.
            actual = self.obj_ind.get_last_partition_key_and_rev_id(key, version)

            self.assertEqual(expected_chunk, actual[0])
            self.assertEqual(expected_rev_id, actual[1])

    def test_get_last_partition_key_and_rev_id_item_does_not_exist(self):
        """
        If the key does not exist at all, then should raise KeyError.
        """
        with patch.object(self.obj_ind.dynamodb, 'get_item') as fake_dynamodb_get_item:
            fake_dynamodb_get_item.return_value = { 
                'ResponseMetadata': { 'HTTPStatusCode': 200 }
            }
            res = 0
            id = 5555
            version = 0
            key = self.obj_ind.generate_channel_id_key(self.resource, res, id)
            with self.assertRaises(KeyError):
                self.obj_ind.get_last_partition_key_and_rev_id(key, version)

    def test_write_id_index(self):
        """
        Standard case where a new Dynamo key does not need to be created.
        """
        res = 0
        time_sample = 0
        morton = 11
        id = 4
        version = 0
        last_partition_key = 2
        rev_id = 521
        max_capacity = 100

        obj_key = AWSObjectStore.generate_object_key(
            self.resource, res, time_sample, morton)
        chan_key = self.obj_ind.generate_channel_id_key(self.resource, res, id)
        key_parts = AWSObjectStore.get_object_key_parts(obj_key)

        with patch.multiple(
            self.obj_ind, 
            get_last_partition_key_and_rev_id=DEFAULT,
            lookup=DEFAULT,
            write_cuboid=DEFAULT,
            update_last_partition_key=DEFAULT
        ) as mocks:

            mocks['get_last_partition_key_and_rev_id'].return_value = (
                last_partition_key, rev_id
            )
            mocks['write_cuboid'].return_value = last_partition_key
            mocks['lookup'].return_value = (False, -1)

            # Method under test.
            self.obj_ind.write_id_index(max_capacity, obj_key, id, version)

            mocks['write_cuboid'].assert_called_with(
                max_capacity, str(morton), chan_key, last_partition_key, 
                rev_id, ANY, version)
            mocks['update_last_partition_key'].assert_not_called()

    def test_write_id_index_new_id(self):
        """
        Case where id is written to Dynamo for the first time.
        """
        res = 0
        time_sample = 0
        morton = 11
        id = 4
        version = 0
        last_partition_key = 0
        rev_id = None
        max_capacity = 100

        obj_key = AWSObjectStore.generate_object_key(
            self.resource, res, time_sample, morton)
        chan_key = self.obj_ind.generate_channel_id_key(self.resource, res, id)
        key_parts = AWSObjectStore.get_object_key_parts(obj_key)

        with patch.multiple(
            self.obj_ind, 
            get_last_partition_key_and_rev_id=DEFAULT,
            lookup=DEFAULT,
            write_cuboid=DEFAULT,
            update_last_partition_key=DEFAULT
        ) as mocks:

            # Id doesn't exist in Dynamo table, yet.
            mocks['get_last_partition_key_and_rev_id'].side_effect = (
                KeyError()
            )
            mocks['write_cuboid'].return_value = last_partition_key
            mocks['lookup'].return_value = (False, -1)

            # Method under test.
            self.obj_ind.write_id_index(max_capacity, obj_key, id, version)

            mocks['write_cuboid'].assert_called_with(
                max_capacity, str(morton), chan_key, last_partition_key, 
                rev_id, ANY, version)
            mocks['update_last_partition_key'].assert_not_called()

    def test_write_id_index_overflow(self):
        """
        Case where a new Dynamo key needs to be created because the
        current key is full.  The LAST_PARTITION_KEY should be updated.
        """
        res = 0
        time_sample = 0
        morton = 11
        id = 4
        version = 0
        last_partition_key = 2
        rev_id = 224
        no_rev_id = None
        max_capacity = 100

        obj_key = AWSObjectStore.generate_object_key(
            self.resource, res, time_sample, morton)
        chan_key = self.obj_ind.generate_channel_id_key(self.resource, res, id)
        key_parts = AWSObjectStore.get_object_key_parts(obj_key)

        with patch.multiple(
            self.obj_ind, 
            get_last_partition_key_and_rev_id=DEFAULT,
            lookup=DEFAULT,
            write_cuboid=DEFAULT,
            update_last_partition_key=DEFAULT
        ) as mocks:

            mocks['get_last_partition_key_and_rev_id'].return_value = (
                last_partition_key, rev_id
            )
            mocks['write_cuboid'].return_value = last_partition_key + 1
            mocks['lookup'].return_value = (False, -1)

            # Method under test.
            self.obj_ind.write_id_index(max_capacity, obj_key, id, version)

            mocks['write_cuboid'].assert_called_with(
                max_capacity, str(morton), chan_key, last_partition_key, 
                rev_id, ANY, version)
            mocks['update_last_partition_key'].assert_called_with(
                chan_key, last_partition_key + 1,  version)

    def test_update_last_partition_key(self):
        """
        Just exercise the Dynamo update_item call.
        """
        res = 0
        time_sample = 0
        morton = 11
        id = 4
        version = 0
        chunk_num = 2
        chan_key = self.obj_ind.generate_channel_id_key(self.resource, res, id)

        self.obj_ind.update_last_partition_key(chan_key, chunk_num, version)

    @unittest.skip('Moto 1.2 fails now that if_not_exists added to UpdateExpression')
    def test_write_cuboid_dynamo_no_revision_id(self):
        """
        Just exercise the Dynamo update_item call with no revision id.
        """
        res = 0
        time_sample = 0
        morton = 11
        id = 4
        version = 0
        rev_id = None
        lookup_key = '1&4&2&0'
        chan_key = self.obj_ind.generate_channel_id_key(self.resource, res, id)

        self.obj_ind.write_cuboid_dynamo(
            morton, chan_key, rev_id, lookup_key, version)


class TestObjectIndices(ObjectIndicesTestMixin, unittest.TestCase):
    @classmethod
    def setUpClass(cls):
        """ Create a diction of configuration values for the test resource. """
        # Create resource
        cls.setup_helper = SetupTests()
        cls.data = cls.setup_helper.get_anno64_dict()
        cls.resource = BossResourceBasic(cls.data)

        # Load config
        cls.config = configuration.BossConfig()
        cls.object_store_config = {"s3_flush_queue": 'https://mytestqueue.com',
                                   "cuboid_bucket": "test_bucket",
                                   "page_in_lambda_function": "page_in.test.boss",
                                   "page_out_lambda_function": "page_out.test.boss",
                                   "s3_index_table": "test_s3_table",
                                   "id_index_table": "test_id_table",
                                   "id_count_table": "test_count_table",
                                   }

        # Create AWS Resources needed for tests while mocking
        cls.setup_helper.start_mocking()
        with patch('spdb.spatialdb.test.setup.get_region') as fake_get_region:
            fake_get_region.return_value = 'us-east-1'
            cls.setup_helper.create_index_table(cls.object_store_config["id_count_table"], cls.setup_helper.ID_COUNT_SCHEMA)
            cls.setup_helper.create_index_table(cls.object_store_config["id_index_table"], cls.setup_helper.ID_INDEX_SCHEMA)

        cls.obj_ind = ObjectIndices(cls.object_store_config["s3_index_table"],
                                    cls.object_store_config["id_index_table"],
                                    cls.object_store_config["id_count_table"],
                                    cls.object_store_config["cuboid_bucket"],
                                    'us-east-1')

    @classmethod
    def tearDownClass(cls):
        cls.setup_helper.stop_mocking()

if __name__ == '__main__':
    unittest.main()<|MERGE_RESOLUTION|>--- conflicted
+++ resolved
@@ -56,11 +56,7 @@
         actual = self.obj_ind._make_ids_strings(arr)
         self.assertEqual(expected, actual)
 
-<<<<<<< HEAD
-    @unittest.skip('Method under test will be replaced')
-=======
     @unittest.skip('Skipping - currently indexing disabled')
->>>>>>> 9b1548a2
     def test_update_id_indices_ignores_zeros(self):
         """
         Never send id 0 to the DynamoDB id index or cuboid index!  Since
