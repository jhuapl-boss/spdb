--- conflicted
+++ resolved
@@ -9,19 +9,11 @@
             "AttributeType": "N"
         },
         {
-<<<<<<< HEAD
             "AttributeName": "lookup-key",
-=======
-            "AttributeName": "ingest-job-hash",
-            "AttributeType": "S"
-        },
-        {
-            "AttributeName": "ingest-job-range",
             "AttributeType": "S"
         },
         {
             "AttributeName": "ingest-id-hash",
->>>>>>> 9b1548a2
             "AttributeType": "S"
         }
     ],
@@ -37,21 +29,11 @@
     ],
     "GlobalSecondaryIndexes": [
         {
-<<<<<<< HEAD
             "IndexName": "lookup-key-index",
             "KeySchema": [
                 {
                     "AttributeName": "lookup-key",
-=======
-            "IndexName": "ingest-job-index",
-            "KeySchema": [
-                {
-                    "AttributeName": "ingest-job-hash",
                     "KeyType": "HASH"
-                },
-                {
-                    "AttributeName": "ingest-job-range",
-                    "KeyType": "RANGE"
                 }
             ],
             "Projection": {
@@ -67,7 +49,6 @@
             "KeySchema": [
                 {
                     "AttributeName": "ingest-id-hash",
->>>>>>> 9b1548a2
                     "KeyType": "HASH"
                 }
             ],
