Pillow>=4.1.1
redis>=2.10.5
mockredispy>=2.9.3

# blosc 1.7.0 fails intermittently in the lambda environment.  Pinning at
# 1.5.0 for now.
blosc==1.5.0
nose2
<<<<<<< HEAD
numpy==1.11.1
moto>=1.1.24
=======
numpy>=1.11.1
moto
>>>>>>> 9b1548a2
boto3
hvac<|MERGE_RESOLUTION|>--- conflicted
+++ resolved
@@ -6,12 +6,7 @@
 # 1.5.0 for now.
 blosc==1.5.0
 nose2
-<<<<<<< HEAD
-numpy==1.11.1
+numpy>=1.11.1
 moto>=1.1.24
-=======
-numpy>=1.11.1
-moto
->>>>>>> 9b1548a2
 boto3
 hvac